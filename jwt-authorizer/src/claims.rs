--- conflicted
+++ resolved
@@ -1,9 +1,3 @@
-<<<<<<< HEAD
-use chrono::{DateTime, TimeZone, Utc};
-=======
-use std::fmt;
->>>>>>> 9a4751ef
-
 use serde::Deserialize;
 
 /// Seconds since the epoch
@@ -27,7 +21,16 @@
     }
 }
 
-<<<<<<< HEAD
+#[cfg(feature = "time")]
+use time::OffsetDateTime;
+
+#[cfg(feature = "time")]
+impl From<NumericDate> for OffsetDateTime {
+    fn from(t: NumericDate) -> Self {
+        OffsetDateTime::from_unix_timestamp(t.0).unwrap()
+    }
+}
+
 #[derive(PartialEq, Debug, Clone, Deserialize)]
 #[serde(untagged)]
 pub enum OneOrArray<T> {
@@ -43,20 +46,9 @@
         }
     }
 }
-=======
-#[cfg(feature = "time")]
-use time::OffsetDateTime;
-
-#[cfg(feature = "time")]
-impl From<NumericDate> for OffsetDateTime {
-    fn from(t: NumericDate) -> Self {
-        OffsetDateTime::from_unix_timestamp(t.0).unwrap()
-    }
-}
 
 #[derive(PartialEq, Debug, Clone)]
 pub struct StringList(Vec<String>);
->>>>>>> 9a4751ef
 
 /// Claims mentioned in the JWT specifications.
 ///
